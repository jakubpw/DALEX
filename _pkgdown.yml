<<<<<<< HEAD
template:
  package: DrWhyTemplate
  default_assets: false

reference:
  - title: Explainers
    desc: Functions that generate model adapters
    contents:
    - explain
    - predict.explainer
    - print.explainer
    - update_label
    - update_data
  - title: Core functions
    desc: Shared functions for the DrWhy.AI universe
    contents:
    - install_dependencies
    - print.description
    - yhat
    - model_info
    - print.model_info
    - loss_cross_entropy
    - loss_one_minus_auc
    - loss_accuracy
    - loss_root_mean_square
    - loss_sum_of_squares
    - colors_discrete_drwhy
    - colors_diverging_drwhy
    - colors_breakdown_drwhy
    - theme_drwhy
    - theme_drwhy_vertical
    - theme_drwhy_colors
    - theme_drwhy_colors_break_down
    - theme_mi2
  - title: Explanations
    desc: Function that generate and plot explanations from model explainers
    contents:
    - feature_response
    - model_performance
    - prediction_breakdown
    - variable_importance
    - variable_response
    - plot.feature_response_explainer
    - plot.model_performance_explainer
    - plot.prediction_breakdown_explainer
    - plot.variable_importance_explainer
    - plot.variable_response_explainer
    - print.model_performance_explainer
  - title: Datasets
    desc: New datasets
    contents:
    - apartments
    - dragons
    - HR
    - titanic
    - titanic_imputed
=======
template:
  package: DrWhyTemplate
  default_assets: false

reference:
  - title: Explainers
    desc: Functions that generate model adapters
    contents:
    - explain
    - predict.explainer
    - print.explainer
    - update_label
    - update_data
  - title: Core functions
    desc: Shared functions for the DrWhy.AI universe
    contents:
    - install_dependencies
    - print.description
    - yhat
    - model_info
    - loss_cross_entropy
    - loss_one_minus_auc
    - loss_accuracy
    - loss_root_mean_square
    - loss_sum_of_squares
    - colors_discrete_drwhy
    - colors_diverging_drwhy
    - colors_breakdown_drwhy
    - theme_drwhy
    - theme_drwhy_vertical
    - theme_drwhy_colors
    - theme_drwhy_colors_break_down
    - theme_mi2
  - title: Explanations
    desc: Function that generate and plot explanations from model explainers
    contents:
    - feature_response
    - model_performance
    - prediction_breakdown
    - variable_importance
    - variable_response
    - plot.feature_response_explainer
    - plot.model_performance_explainer
    - plot.prediction_breakdown_explainer
    - plot.variable_importance_explainer
    - plot.variable_response_explainer
    - print.model_performance_explainer
  - title: Datasets
    desc: New datasets
    contents:
    - apartments
    - dragons
    - HR
    - titanic
    - titanic_imputed
>>>>>>> ec5991a7
<|MERGE_RESOLUTION|>--- conflicted
+++ resolved
@@ -1,4 +1,4 @@
-<<<<<<< HEAD
+
 template:
   package: DrWhyTemplate
   default_assets: false
@@ -55,60 +55,3 @@
     - HR
     - titanic
     - titanic_imputed
-=======
-template:
-  package: DrWhyTemplate
-  default_assets: false
-
-reference:
-  - title: Explainers
-    desc: Functions that generate model adapters
-    contents:
-    - explain
-    - predict.explainer
-    - print.explainer
-    - update_label
-    - update_data
-  - title: Core functions
-    desc: Shared functions for the DrWhy.AI universe
-    contents:
-    - install_dependencies
-    - print.description
-    - yhat
-    - model_info
-    - loss_cross_entropy
-    - loss_one_minus_auc
-    - loss_accuracy
-    - loss_root_mean_square
-    - loss_sum_of_squares
-    - colors_discrete_drwhy
-    - colors_diverging_drwhy
-    - colors_breakdown_drwhy
-    - theme_drwhy
-    - theme_drwhy_vertical
-    - theme_drwhy_colors
-    - theme_drwhy_colors_break_down
-    - theme_mi2
-  - title: Explanations
-    desc: Function that generate and plot explanations from model explainers
-    contents:
-    - feature_response
-    - model_performance
-    - prediction_breakdown
-    - variable_importance
-    - variable_response
-    - plot.feature_response_explainer
-    - plot.model_performance_explainer
-    - plot.prediction_breakdown_explainer
-    - plot.variable_importance_explainer
-    - plot.variable_response_explainer
-    - print.model_performance_explainer
-  - title: Datasets
-    desc: New datasets
-    contents:
-    - apartments
-    - dragons
-    - HR
-    - titanic
-    - titanic_imputed
->>>>>>> ec5991a7
