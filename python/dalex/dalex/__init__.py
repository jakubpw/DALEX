# dx.Explainer
# from dalex.datasets import load_*
from . import datasets
from ._explainer.object import Explainer
from ._arena.object import Arena

__version__ = '0.3.0.9000'

__all__ = [
    "Explainer",
    "dataset_level",
    "instance_level",
<<<<<<< HEAD
    "datasets",
    "Arena"
=======
    "fairness",
    "datasets"
>>>>>>> afa8ac29
]<|MERGE_RESOLUTION|>--- conflicted
+++ resolved
@@ -10,11 +10,7 @@
     "Explainer",
     "dataset_level",
     "instance_level",
-<<<<<<< HEAD
+    "fairness",
     "datasets",
     "Arena"
-=======
-    "fairness",
-    "datasets"
->>>>>>> afa8ac29
 ]